[project]
name = "pyro-eval"
version = "0.1.0"
description = "Evaluation of Pyronear Models"
authors = [{ name = "Pyronear", email = "contact@pyronear.org" }]
requires-python = ">=3.9,<4.0"
readme = "README.md"
dependencies = [
    "datasets",
    "matplotlib==3.9.0",
    "onnx==1.17.0",
    "onnxruntime==1.18.1",
    "pandas==2.2.3",
    "pyroengine",
    "scikit-learn==1.6.1",
    "streamlit==1.45.0",
    "torchvision==0.21.0",
    "ultralytics==8.3.75",
    "gspread>=6.2.1,<7",
    "gspread-dataframe>=4.0.0,<5",
    "oauth2client>=4.1.3,<5",
    "onnxslim>=0.1.53,<0.2",
    "pyroclient>=0.2.0.dev0",
    "ncnn>=1.0.20250503",
]

<<<<<<< HEAD
[tool.poetry.dependencies]
datasets = "*"
matplotlib = "3.10.0"
onnx = "1.17.0"
onnxruntime = "1.18.1"
pandas = "2.2.3"
python = ">=3.10,<4.0"
pyroengine = { git = "https://github.com/pyronear/pyro-engine.git", rev = "feature/parametrize-model-conf"}
scikit-learn = "1.6.1"
streamlit = "1.45.0"
torchvision = "0.21.0"
ultralytics = "8.3.75"
gspread = "^6.2.1"
gspread-dataframe = "^4.0.0"
oauth2client = "^4.1.3"
onnxslim = "^0.1.53"
=======
[dependency-groups]
dev = [
 "pytest>=5.3.2,<6",
 "dvc",
 "dvc-s3>=3.2.2",
]

[build-system]
requires = ["hatchling"]
build-backend = "hatchling.build"
>>>>>>> 60a74cf9

[tool.uv.sources]
pyroengine = { git = "https://github.com/pyronear/pyro-engine.git", branch = "main" }
pyroclient = { git = "https://github.com/pyronear/pyro-api.git", subdirectory = "client", rev = "main" }<|MERGE_RESOLUTION|>--- conflicted
+++ resolved
@@ -24,24 +24,6 @@
     "ncnn>=1.0.20250503",
 ]
 
-<<<<<<< HEAD
-[tool.poetry.dependencies]
-datasets = "*"
-matplotlib = "3.10.0"
-onnx = "1.17.0"
-onnxruntime = "1.18.1"
-pandas = "2.2.3"
-python = ">=3.10,<4.0"
-pyroengine = { git = "https://github.com/pyronear/pyro-engine.git", rev = "feature/parametrize-model-conf"}
-scikit-learn = "1.6.1"
-streamlit = "1.45.0"
-torchvision = "0.21.0"
-ultralytics = "8.3.75"
-gspread = "^6.2.1"
-gspread-dataframe = "^4.0.0"
-oauth2client = "^4.1.3"
-onnxslim = "^0.1.53"
-=======
 [dependency-groups]
 dev = [
  "pytest>=5.3.2,<6",
@@ -52,7 +34,6 @@
 [build-system]
 requires = ["hatchling"]
 build-backend = "hatchling.build"
->>>>>>> 60a74cf9
 
 [tool.uv.sources]
 pyroengine = { git = "https://github.com/pyronear/pyro-engine.git", branch = "main" }
