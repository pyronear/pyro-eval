--- conflicted
+++ resolved
@@ -96,8 +96,6 @@
         image_labels = [image.label for image in self.images]
         return any(image_labels)
 
-<<<<<<< HEAD
-=======
     def get_sequence_id(self):
         """
         Retrieve information from the first image name to following the following naming convention:
@@ -110,10 +108,6 @@
         sequence_number = self.sequence_number or ""
         return date + parsing["prefix"] + str(sequence_number)
 
-    def add_image(self, image_path, sequence_id, timedelta, label):
-        self.images.append(CustomImage(image_path, sequence_id, timedelta, label))
-
->>>>>>> 60a74cf9
     def __len__(self):
         return len(self.images)
 
