import hashlib
import logging
import os
from dataclasses import dataclass, field
from typing import List, Optional

import numpy as np
from PIL import Image as PILImage
from pyroengine.utils import letterbox

from .utils import parse_date_from_filepath, xywh2xyxy


@dataclass
class CustomImage:
    """
    Dataclass for a custom image object that gathers data about each image : bytes, annotations, origin sequence
    """

    path: str
    sequence_id: str
    timedelta: float
    boxes: List[str]

    timestamp: str = field(init=False)
    hash: str = field(init=False)
<<<<<<< HEAD
    prediction: Optional[str] = field(default=None) # Formatted as a 5-array of predictions [[boxes.xyxyn, conf]]
    engine_prediction : Optional[np.ndarray] = field(default=None) # Post-processed predictions (filtered [[boxes.xyxyn, conf]])
=======
    prediction: Optional[str] = field(
        default=None
    )  # Formatted as a 5-array of predictions [[boxes.xyxyn, conf]]
>>>>>>> 0d573154
    image_size = (1024, 1024)

    def __post_init__(self):
        self.timestamp = parse_date_from_filepath(self.path)["date"]
        self.hash = self.compute_hash()
        self.label: bool = len(self.boxes) > 0
        self.name: str = os.path.basename(self.path)

    def load(self, resize=False) -> PILImage.Image:
        """
        Load image only when needed
        """
        try:
            image = PILImage.open(self.path)
        except:
            image = None
            logging.error(f"Unable to load image : {self.path}")
        if resize:
            image, _ = letterbox(np.array(image), self.image_size)

        return image

    def compute_hash(self):
        hash_md5 = hashlib.md5()
        with open(self.path, "rb") as f:
            for chunk in iter(lambda: f.read(4096), b""):
                hash_md5.update(chunk)
        return hash_md5.hexdigest()

    @property
    def boxes_xyxy(self):
        """
        Returns a list of bounding boxes coordinates in xyxy format.
        """
        # Handle empty case safely
        if not self.boxes:
            return []
        try:
            # Remove trailing \n, whitespaces, first value of the predicted array (class id) for each box
            boxes = [
                np.array(box.strip().split(" ")[1:5]).astype(float)
                for box in self.boxes
            ]
            # Translate into xyxy coordinates and return
            return [xywh2xyxy(box) for box in boxes]
        except Exception as e:
            logging.warning(f"Failed to parse boxes for image {self.path}: {e}")
            return []

    @property
    def preds_onnx_format(self):
        """
        Convert predictions of shape (N, 5) in xyxyn format + confidence
        to a pseudo ONNX format to pass into the Engine:
            - shape (85, N) - transposed compared to ultralytics output
            - xywh not normalized + conf + placeholder for 80 classes (left empty)
        """

        preds = np.array(self.prediction)

        if preds.size == 0:
            return np.empty((5, 0))

        boxes_xyxyn = preds[:, :4]  # [x1, y1, x2, y2]
        confidences = preds[:, 4]  # [conf]

        # Convert from xyxy to xywh et denormalize
        x1, y1, x2, y2 = (
            boxes_xyxyn[:, 0],
            boxes_xyxyn[:, 1],
            boxes_xyxyn[:, 2],
            boxes_xyxyn[:, 3],
        )

        w, h = self.image_size
        x_center = (x1 + x2) / 2 * w
        y_center = (y1 + y2) / 2 * h
        width = (x2 - x1) * w
        height = (y2 - y1) * h

        # Build array with ONNX format : vertical stack (5, n_detections)
        onnx_predictions = np.vstack([x_center, y_center, width, height, confidences])

        return onnx_predictions
<<<<<<< HEAD
        
=======

    def resize(self):
        """
        Resize to target size and apply letterbox algorithm
        """

>>>>>>> 0d573154

class Sequence:
    """
    Objects that contains a list of images from a single sequence
    """

    def __init__(
        self,
        images: list[CustomImage] = [],
        sequence_number: int = None,
    ):
        self.images = images
        self.sequence_start = self.images[0].timestamp
        self.sequence_number = sequence_number
        self.id = self.get_sequence_id()

    @property
    def label(self):
        """
        Define label as property as it needs to be recomputed for each image added or removed
        """
        return any(image.label for image in self.images)

    def get_sequence_label(self):
        image_labels = [image.label for image in self.images]
        return any(image_labels)

    def get_sequence_id(self):
        """
        Retrieve information from the first image name to following the following naming convention:
        {date}_{origin}_{organization}_{camera}-{azimuth}-{sequence-number}
        A usual image name is force-06_cabanelle-327_2024-04-03T09-55-17.jpg
        If the information is not available, sequence id will be the raw name of the first image
        """
        parsing = parse_date_from_filepath(self.images[0].name)
        date = parsing["date"].strftime("%Y-%m-%dT%H-%M-%S")
        sequence_number = self.sequence_number or ""
        return date + parsing["prefix"] + str(sequence_number)

    def __len__(self):
        return len(self.images)

    def __iter__(self):
        """
        for image in sequence: will iterate over CustomImages in self.images
        """
        return iter(self.images)<|MERGE_RESOLUTION|>--- conflicted
+++ resolved
@@ -24,14 +24,10 @@
 
     timestamp: str = field(init=False)
     hash: str = field(init=False)
-<<<<<<< HEAD
-    prediction: Optional[str] = field(default=None) # Formatted as a 5-array of predictions [[boxes.xyxyn, conf]]
-    engine_prediction : Optional[np.ndarray] = field(default=None) # Post-processed predictions (filtered [[boxes.xyxyn, conf]])
-=======
     prediction: Optional[str] = field(
         default=None
     )  # Formatted as a 5-array of predictions [[boxes.xyxyn, conf]]
->>>>>>> 0d573154
+    engine_prediction : Optional[np.ndarray] = field(default=None) # Post-processed predictions (filtered [[boxes.xyxyn, conf]])
     image_size = (1024, 1024)
 
     def __post_init__(self):
@@ -116,16 +112,7 @@
         onnx_predictions = np.vstack([x_center, y_center, width, height, confidences])
 
         return onnx_predictions
-<<<<<<< HEAD
-        
-=======
 
-    def resize(self):
-        """
-        Resize to target size and apply letterbox algorithm
-        """
-
->>>>>>> 0d573154
 
 class Sequence:
     """
