import json
import logging
import os
from collections import deque

import numpy as np
import pandas as pd
from pyroengine.engine import Engine
from sklearn.metrics import confusion_matrix, f1_score, precision_score, recall_score

from .data_structures import Sequence
from .dataset import EvaluationDataset
from .model import Model
from .prediction_manager import PredictionManager
from .utils import (
    compute_metrics,
    export_model,
    generate_run_id,
    make_dict_json_compatible,
    timing,
)

logging.getLogger("pyroengine.engine").setLevel(logging.WARNING)


class EngineEvaluator:
    # TODO : as EngineEvaluator and ModelEvaluator share some attributes and methods the should inherits from an EvaluatorClass
    # that manages instanciation, saving, run_id etc.
    def __init__(
        self,
        dataset: EvaluationDataset,
        model: Model,
        prediction_manager: PredictionManager,
        config: dict = {},
        run_id: str = None,
        device: str = None,
    ):
        self.dataset = dataset
        self.model = model
        self.prediction_manager = prediction_manager
        self.config = config["engine"]
        self.model_config = config["model"]
<<<<<<< HEAD
=======
        self.save = (
            save  # If save is True we regularly dump results and the config used
        )
>>>>>>> 0d573154
        self.run_id = run_id if run_id else generate_run_id()
        self.results_data = [
            "sequence_id",
            "image",
            "sequence_label",
            "ground_truth_boxes",
            "image_label",
            "prediction",
            "confidence",
            "timedelta",
        ]
        self.model_path = self.config.get("model_path", None)
        self.needs_deletion = False
        self.run_model_path = None
        self.engine = self.instanciate_engine()
        self.device = device

    @timing("Engine evaluation")
    def evaluate(self):
        # Run Engine predictions on each sequence of the dataset
        self.run_engine_dataset()

        # Compute metrics from predictions
        self.metrics = {
            "run_id": self.run_id,
            "image_metrics": self.compute_image_level_metrics(),
            "sequence_metrics": self.compute_sequence_level_metrics(),
        }

        # Add engine processed predictions in the final results
        engine_predictions = {
            image.name : image.engine_prediction
            for image in self.dataset.get_all_images()
        }

        self.metrics["sequence_metrics"].update({"engine_boxes" : engine_predictions})

        return self.metrics

    def instanciate_engine(self):
        """
        Creates a pyro Engine instance
        """
        # We need to convert .pt local paths to .onnx as that's the only format supported by the engine
        if self.model_path is not None:
            if self.model_path.endswith(".onnx"):
                self.run_model_path = self.model_path
            elif self.model_path.endswith(".pt"):
                logging.info("Exporting model file from pt to onnx format.")
                self.run_model_path = export_model(self.model_path)
                self.needs_deletion = True  # We remove the local .onnx file created
            else:
                raise RuntimeError(
                    f"Model format not supported by the Engine : {self.model_path}"
                )

        engine = Engine(
            nb_consecutive_frames=self.config["nb_consecutive_frames"],
            conf_thresh=self.config["conf_thresh"],
            max_bbox_size=self.config["max_bbox_size"],
            model_path=self.run_model_path,
            model_conf_thresh=self.model_config["conf"],
        )

        return engine

    def run_engine_sequence(self, sequence: Sequence):
        """
        Instanciate an Engine and run predictions on a Sequence containing a list of images.
        Returns a dataframe containing image info and the confidence predicted
        """

        # Initialize a new Engine for each sequence

        sequence_results = pd.DataFrame(columns=self.results_data)

        for image in sequence.images:
            # Run prediction on a single image
            image.prediction = self.prediction_manager.predictions.get(image.name, None)
            if image.prediction is not None:
                # Use the previously computed prediction stored in the prediciton json file
                confidence = self.engine.predict(
                    frame=None, fake_pred=image.preds_onnx_format
                )
            else:
                # Load the image and predict with the Engine
                pil_image = image.load() # No resize needed as it's done in engine.predict()
                confidence = self.engine.predict(pil_image)

                # Also predict with prediction_manager to save the predictions
                self.prediction_manager.predict(images=[image])

            if confidence > self.config["conf_thresh"]:
                # If the engine raised an alert, we retrieve model predictions a apply post-processing
                image.engine_prediction = self.prediction_manager.engine_post_process(preds=image.preds_onnx_format)
            else:
                image.engine_prediction = []

            sequence_results.loc[len(sequence_results)] = [
                sequence.id,  # sequence_id
                image.path,  # image
                sequence.label,  # sequence_label
                image.boxes,  # ground_truth_boxes
                image.label,  # image_label
                bool(confidence > self.engine.conf_thresh),  # prediction (True/False)
                confidence,  # confidence
                image.timedelta,  # timedelta
            ]

        # Clear states to reset the engine for the next sequence
        self.engine._states = {
            "-1": {
                "last_predictions": deque(maxlen=self.config["nb_consecutive_frames"]),
                "ongoing": False,
                "last_image_sent": None,
                "last_bbox_mask_fetch": None,
            },
        }

        return sequence_results

    def run_engine_dataset(self):
        """
        Function that processes predictions through the Engine on sequences of images
        """

        self.predictions_df = pd.DataFrame(columns=self.results_data)

        try:
            for sequence in self.dataset:
                sequence_results = self.run_engine_sequence(sequence)

                # Add sequence results to result dataframe
                self.predictions_df = pd.concat([self.predictions_df, sequence_results])
                # Checkpoint to save predictions regularly
                self.prediction_manager.save_predictions()

        finally:
            if self.needs_deletion:
                # Remove exported onnx model if model_path was originally given as .pt
                try:
                    os.remove(self.run_model_path)
                except:
                    logging.error(
                        f"Temporary model file could not be removed : {self.run_model_path}"
                    )

        # Final saving of the predictions
        self.prediction_manager.save_predictions()

    def compute_image_level_metrics(self):
        """
        Computes image-based metrics on the predicion dataframes.
        Those metrics do not take sequences into account.
        """

        y_true = self.predictions_df["image_label"].astype(bool)
        y_pred = self.predictions_df["prediction"].astype(bool)
        tn, fp, fn, tp = confusion_matrix(y_true, y_pred, labels=[False, True]).ravel()

        metrics = {
            "precision": precision_score(y_true, y_pred, zero_division=0),
            "recall": recall_score(y_true, y_pred, zero_division=0),
            "f1": f1_score(y_true, y_pred, zero_division=0),
        }
        logging.info("Image-level metrics")
        logging.info(
            f"Precision: {metrics['precision']:.3f}, Recall: {metrics['recall']:.3f}, F1: {metrics['f1']:.3f}"
        )
        logging.info(f"TP: {tp}, FP: {fp}, FN: {fn}, TN: {tn}")

        return {
            "precision": metrics["precision"],
            "recall": metrics["recall"],
            "f1": metrics["f1"],
            "tn": tn,
            "fp": fp,
            "fn": fn,
            "tp": tp,
        }

    def compute_sequence_level_metrics(self):
        """
        Computes sequence-based metrics from the prediction dataframe
        """
        sequence_metrics = []

        for sequence_id, group in self.predictions_df.groupby("sequence_id"):
            sequence_label = group["sequence_label"].iloc[0]
            has_detection = group["prediction"].any()
            detection_timedeltas = group[group["prediction"]]["timedelta"]
            detection_timedeltas = pd.to_timedelta(
                detection_timedeltas, errors="coerce"
            )
            detection_delay = (
                detection_timedeltas.min() if not detection_timedeltas.empty else None
            )

            if not detection_timedeltas.empty:
                detection_delay = np.min(detection_timedeltas)
            else:
                detection_delay = None

            sequence_metrics.append(
                {
                    "sequence_id": sequence_id,
                    "label": sequence_label,
                    "has_detection": has_detection,
                    "detection_delay": detection_delay,
                }
            )

        sequence_df = pd.DataFrame(sequence_metrics)

        tp_sequences = sequence_df[
            (sequence_df["label"] == True) & (sequence_df["has_detection"] == True)
        ]
        fn_sequences = sequence_df[
            (sequence_df["label"] == True) & (sequence_df["has_detection"] == False)
        ]
        fp_sequences = sequence_df[
            (sequence_df["label"] == False) & (sequence_df["has_detection"] == True)
        ]
        tn_sequences = sequence_df[
            (sequence_df["label"] == False) & (sequence_df["has_detection"] == False)
        ]
        metrics = compute_metrics(
            false_positives=len(fp_sequences),
            true_positives=len(tp_sequences),
            false_negatives=len(fn_sequences),
        )

        predictions = {
            "tp": tp_sequences["sequence_id"].to_list(),
            "fn": fn_sequences["sequence_id"].to_list(),
            "fp": fp_sequences["sequence_id"].to_list(),
            "tn": tn_sequences["sequence_id"].to_list(),
        }
        logging.info("Sequence-level metrics")
        logging.info(
            f"Precision: {metrics['precision']:.3f}, Recall: {metrics['recall']:.3f}, F1: {metrics['f1']:.3f}"
        )
        logging.info(
            f"TP: {len(tp_sequences)}, FP: {len(fp_sequences)}, FN: {len(fn_sequences)}, TN: {len(tn_sequences)}"
        )

        if not tp_sequences["detection_delay"].isnull().all():
            avg_detection_delay = (
                tp_sequences["detection_delay"].dropna().mean().total_seconds() / 60
            )
            logging.info(
                f"Avg. delay before detection (TP sequences): {avg_detection_delay}"
            )
        else:
            logging.info("No detection delay info available for TP sequences.")

        return {
            "precision": metrics["precision"],
            "recall": metrics["recall"],
            "f1": metrics["f1"],
            "tp": len(tp_sequences),
            "fp": len(fp_sequences),
            "fn": len(fn_sequences),
            "tn": len(tn_sequences),
            "avg_detection_delay": (
                avg_detection_delay
                if not tp_sequences["detection_delay"].isnull().all()
                else None
            ),
            "predictions": predictions,
        }<|MERGE_RESOLUTION|>--- conflicted
+++ resolved
@@ -40,12 +40,6 @@
         self.prediction_manager = prediction_manager
         self.config = config["engine"]
         self.model_config = config["model"]
-<<<<<<< HEAD
-=======
-        self.save = (
-            save  # If save is True we regularly dump results and the config used
-        )
->>>>>>> 0d573154
         self.run_id = run_id if run_id else generate_run_id()
         self.results_data = [
             "sequence_id",
