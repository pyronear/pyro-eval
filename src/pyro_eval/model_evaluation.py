import matplotlib.pyplot as plt
import numpy as np
from sklearn.metrics import roc_auc_score, roc_curve

from .dataset import EvaluationDataset
from .model import Model
from .path_manager import get_prediction_path, roc_image_path
from .prediction_manager import PredictionManager
from .utils import compute_metrics, find_matches, timing


class ModelEvaluator:
    def __init__(
        self,
        dataset: EvaluationDataset,
        model: Model,
        prediction_manager: PredictionManager,
        config: dict = {},
    ):
        self.dataset = dataset
        self.model = model
        self.prediction_manager = prediction_manager
        self.config = config["model"]
        self.iou_threshold = self.config["iou"]

        # Retrieve images from the dataset
        self.images = self.dataset.get_all_images()

        # Track image prediction status for further analysis
        self.predictions = {
            "tp": [],
            "tn": [],
            "fp": [],
            "fn": [],
        }
        self.boxes = {}

        self.prediction_file = get_prediction_path(self.config["model_path"])

<<<<<<< HEAD
    def track_predictions(
            self,
            image_name: str,
            fp: int,
            tp: int,
            fn: int
        ) -> None:
=======
    def track_predictions(self, image_path: str, fp: int, tp: int, fn: int) -> None:
>>>>>>> 0d573154
        """
        Track and stroe predictions for each image
        """
        if fp > 0:
            self.predictions["fp"].append(image_name)
        elif tp > 0:
            self.predictions["tp"].append(image_name)
        if fn > 0:
            self.predictions["fn"].append(image_name)
        else:
            self.predictions["tn"].append(image_name)

    @timing("Model evaluation")
    def evaluate(self):
        """
        Compares predictions and labels to evaluate the model performance on the dataset
        """
        self.prediction_manager.predict(self.images)
        self.prediction_manager.save_predictions()

        nb_fp, nb_tp, nb_fn = 0, 0, 0

        y_true = []
        y_scores = []

        for image in self.images:
            # Labels
            gt_boxes = image.boxes_xyxy
            has_gt = len(gt_boxes) > 0
            y_true.append(int(has_gt))
            # Predictions - last element of the array is the confidence
            pred_boxes = np.array([pred[:-1] for pred in image.prediction])
<<<<<<< HEAD
            pred_scores = np.array([pred[-1] for pred in image.prediction])  # confidences
            # Store bboxes
            self.boxes[image.name] = image.prediction
=======
            pred_scores = np.array(
                [pred[-1] for pred in image.prediction]
            )  # confidences
>>>>>>> 0d573154

            # For ROC: take the highest confidence, or 0 if no prediction
            if len(pred_scores) > 0:
                y_scores.append(float(np.max(pred_scores)))
            else:
                y_scores.append(0.0)

<<<<<<< HEAD
            img_fp, img_tp, img_fn = find_matches(gt_boxes, pred_boxes, self.iou_threshold)
            self.track_predictions(image.name, img_fp, img_tp, img_fn)
=======
            img_fp, img_tp, img_fn = find_matches(
                gt_boxes, pred_boxes, self.iou_threshold
            )
            self.track_predictions(image.path, img_fp, img_tp, img_fn)
>>>>>>> 0d573154

            nb_fp += img_fp
            nb_tp += img_tp
            nb_fn += img_fn

        metrics = compute_metrics(
            false_positives=nb_fp, true_positives=nb_tp, false_negatives=nb_fn
        )
        fpr, tpr, thresholds = roc_curve(y_true, y_scores)
        auc_score = roc_auc_score(y_true, y_scores)

        # Replace np.inf by a high value to be able to dump in a json
        max_threshold = 1e10
        thresholds = [
            max_threshold if np.isinf(val) else np.round(val, 5) for val in thresholds
        ]

        self.roc_data = {
            "fpr": np.round(fpr, 5).tolist(),
            "tpr": np.round(tpr, 5).tolist(),
            "thresholds": np.round(thresholds, 5).tolist(),
            "auc": auc_score,
        }

        self.save_roc_curve()

        return {
            "precision": metrics["precision"],
            "recall": metrics["recall"],
            "f1": metrics["f1"],
            "fp": int(nb_fp),
            "tp": int(nb_tp),
            "fn": int(nb_fn),
            "tn": len(self.predictions["tn"]),
            "predictions": self.predictions,
<<<<<<< HEAD
            "roc_curve" : self.roc_data,
            "boxes" : self.boxes,
=======
            "roc_curve": self.roc_data,
>>>>>>> 0d573154
        }

    def save_roc_curve(self) -> None:
        """
        Plots and saves roc curve
        """
        fpr = self.roc_data["fpr"]
        tpr = self.roc_data["tpr"]
        auc = self.roc_data["auc"]

        plt.figure(figsize=(6, 6))
        plt.plot(fpr, tpr, label=f"ROC curve (AUC = {auc:.2f})")
        plt.plot([0, 1], [0, 1], linestyle="--", color="gray", label="Random")
        plt.xlabel("False Positive Rate")
        plt.ylabel("True Positive Rate")
        plt.title("ROC Curve")
        plt.legend(loc="lower right")
        plt.grid(True)
        plt.tight_layout()
        plt.savefig(roc_image_path(self.model.hash))
        plt.close()<|MERGE_RESOLUTION|>--- conflicted
+++ resolved
@@ -37,7 +37,6 @@
 
         self.prediction_file = get_prediction_path(self.config["model_path"])
 
-<<<<<<< HEAD
     def track_predictions(
             self,
             image_name: str,
@@ -45,9 +44,6 @@
             tp: int,
             fn: int
         ) -> None:
-=======
-    def track_predictions(self, image_path: str, fp: int, tp: int, fn: int) -> None:
->>>>>>> 0d573154
         """
         Track and stroe predictions for each image
         """
@@ -80,31 +76,21 @@
             y_true.append(int(has_gt))
             # Predictions - last element of the array is the confidence
             pred_boxes = np.array([pred[:-1] for pred in image.prediction])
-<<<<<<< HEAD
-            pred_scores = np.array([pred[-1] for pred in image.prediction])  # confidences
-            # Store bboxes
-            self.boxes[image.name] = image.prediction
-=======
             pred_scores = np.array(
                 [pred[-1] for pred in image.prediction]
             )  # confidences
->>>>>>> 0d573154
-
+            # Store bboxes
+            self.boxes[image.name] = image.prediction
             # For ROC: take the highest confidence, or 0 if no prediction
             if len(pred_scores) > 0:
                 y_scores.append(float(np.max(pred_scores)))
             else:
                 y_scores.append(0.0)
 
-<<<<<<< HEAD
-            img_fp, img_tp, img_fn = find_matches(gt_boxes, pred_boxes, self.iou_threshold)
-            self.track_predictions(image.name, img_fp, img_tp, img_fn)
-=======
             img_fp, img_tp, img_fn = find_matches(
                 gt_boxes, pred_boxes, self.iou_threshold
             )
-            self.track_predictions(image.path, img_fp, img_tp, img_fn)
->>>>>>> 0d573154
+            self.track_predictions(image.name, img_fp, img_tp, img_fn)
 
             nb_fp += img_fp
             nb_tp += img_tp
@@ -140,12 +126,8 @@
             "fn": int(nb_fn),
             "tn": len(self.predictions["tn"]),
             "predictions": self.predictions,
-<<<<<<< HEAD
-            "roc_curve" : self.roc_data,
-            "boxes" : self.boxes,
-=======
             "roc_curve": self.roc_data,
->>>>>>> 0d573154
+            "boxes": self.boxes,
         }
 
     def save_roc_curve(self) -> None:
